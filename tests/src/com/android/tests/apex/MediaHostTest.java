/*
 * Copyright (C) 2019 The Android Open Source Project
 *
 * Licensed under the Apache License, Version 2.0 (the "License");
 * you may not use this file except in compliance with the License.
 * You may obtain a copy of the License at
 *
 *      http://www.apache.org/licenses/LICENSE-2.0
 *
 * Unless required by applicable law or agreed to in writing, software
 * distributed under the License is distributed on an "AS IS" BASIS,
 * WITHOUT WARRANTIES OR CONDITIONS OF ANY KIND, either express or implied.
 * See the License for the specific language governing permissions and
 * limitations under the License.
 */

package com.android.tests.apex;

import static org.junit.Assert.assertEquals;
import static org.junit.Assert.assertTrue;

import com.android.tradefed.device.DeviceNotAvailableException;
import com.android.tradefed.testtype.DeviceJUnit4ClassRunner;
import com.android.tradefed.util.CommandResult;

import com.google.common.truth.Truth;

import org.junit.runner.RunWith;

import java.io.File;
import java.util.Scanner;
import java.util.regex.Matcher;
import java.util.regex.Pattern;

/**
 * Test to check if Apex can be staged, activated and uninstalled successfully.
 */
@RunWith(DeviceJUnit4ClassRunner.class)
public class MediaHostTest extends ApexE2EBaseHostTest {
    // Pattern for extractor info in dumpsys media.extractor. e.g.:
    // AAC Extractor: plugin_version(3), uuid(4fd80eae03d24d729eb948fa6bb54613), \
    // version(1), path(/apex/com.android.media/lib/extractors/libaacextractor.so), \
    // supports: aac
    private static final Pattern EXTRACTOR_PLUGIN_REGEX =
            Pattern.compile("\\s+(.*): plugin_version\\((\\d+)\\), uuid\\((.+)\\)"
                    + ", version\\((\\d+)\\), path\\((.+)\\), supports: (.*)");
    private static final int DEFAULT_EXTRACTOR_PLUGIN_COUNT = 10;
    private static final String MEDIA_APEX_PATH = "/apex/com.android.media";
<<<<<<< HEAD
    private static final int UPDATABLE_MEDIA_JAR_SIZE_CAP = 800000;
=======
    // NOTE: This size cap is strict as this artifact is pinned to memory on
    // various devices running Q, R, and S. Until such devices no longer receive
    // mainline media updates, please avoid increasing. See also b/214499288.
    private static final int UPDATABLE_MEDIA_JAR_SIZE_CAP = 550000;
>>>>>>> d07f49da

    @Override
    public void additionalCheck() throws DeviceNotAvailableException {
        checkMediaExtractor();
        checkUpdatableMediaJarSize();
    }

    private void checkMediaExtractor() throws DeviceNotAvailableException {
        CommandResult commandResult =
                getDevice().executeShellV2Command("dumpsys media.extractor");
        assertEquals(0, (int) commandResult.getExitCode());

        String outputString = commandResult.getStdout();
        Scanner in = new Scanner(outputString);
        int extractorCount = 0;
        while (in.hasNextLine()) {
            String line = in.nextLine();
            Matcher m = EXTRACTOR_PLUGIN_REGEX.matcher(line);
            if (m.matches()) {
                assertTrue("Plugin path does not start with " + MEDIA_APEX_PATH
                        + ". dumpsys output: " + line,
                        m.group(5).startsWith(MEDIA_APEX_PATH));
                extractorCount++;
            }
        }
        assertTrue("Failed to find enough plug-ins. expected: " + DEFAULT_EXTRACTOR_PLUGIN_COUNT
                + " actual: " + extractorCount + " dumpsys output: " + outputString,
                DEFAULT_EXTRACTOR_PLUGIN_COUNT <= extractorCount);
    }

    private void checkUpdatableMediaJarSize() throws DeviceNotAvailableException {
        File updatableMediaJar = getDevice().pullFile(
                MEDIA_APEX_PATH + "/javalib/updatable-media.jar");
        Truth.assertThat(updatableMediaJar.length()).isAtMost(UPDATABLE_MEDIA_JAR_SIZE_CAP);
    }
}<|MERGE_RESOLUTION|>--- conflicted
+++ resolved
@@ -46,14 +46,10 @@
                     + ", version\\((\\d+)\\), path\\((.+)\\), supports: (.*)");
     private static final int DEFAULT_EXTRACTOR_PLUGIN_COUNT = 10;
     private static final String MEDIA_APEX_PATH = "/apex/com.android.media";
-<<<<<<< HEAD
-    private static final int UPDATABLE_MEDIA_JAR_SIZE_CAP = 800000;
-=======
     // NOTE: This size cap is strict as this artifact is pinned to memory on
     // various devices running Q, R, and S. Until such devices no longer receive
     // mainline media updates, please avoid increasing. See also b/214499288.
-    private static final int UPDATABLE_MEDIA_JAR_SIZE_CAP = 550000;
->>>>>>> d07f49da
+    private static final int UPDATABLE_MEDIA_JAR_SIZE_CAP = 800000;
 
     @Override
     public void additionalCheck() throws DeviceNotAvailableException {
