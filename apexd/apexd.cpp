--- conflicted
+++ resolved
@@ -3888,10 +3888,7 @@
     return Error() << "Failed to set " << kCtlApexUnloadSysprop << " to "
                 << apex_name;
   }
-<<<<<<< HEAD
-=======
   SetProperty("apex." + apex_name + ".ready", "false");
->>>>>>> 6ffde202
   return {};
 }
 
@@ -3903,10 +3900,7 @@
     return Error() << "Failed to set " << kCtlApexLoadSysprop << " to "
                 << apex_name;
   }
-<<<<<<< HEAD
-=======
   SetProperty("apex." + apex_name + ".ready", "true");
->>>>>>> 6ffde202
   return {};
 }
 
