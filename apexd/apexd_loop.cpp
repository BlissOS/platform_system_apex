/*
 * Copyright (C) 2018 The Android Open Source Project
 *
 * Licensed under the Apache License, Version 2.0 (the "License");
 * you may not use this file except in compliance with the License.
 * You may obtain a copy of the License at
 *
 *      http://www.apache.org/licenses/LICENSE-2.0
 *
 * Unless required by applicable law or agreed to in writing, software
 * distributed under the License is distributed on an "AS IS" BASIS,
 * WITHOUT WARRANTIES OR CONDITIONS OF ANY KIND, either express or implied.
 * See the License for the specific language governing permissions and
 * limitations under the License.
 */

#define LOG_TAG "apexd"

#include "apexd_loop.h"

#include <mutex>

#include <dirent.h>
#include <fcntl.h>
#include <linux/fs.h>
#include <linux/loop.h>
#include <sys/ioctl.h>
#include <sys/stat.h>
#include <sys/statfs.h>
#include <sys/types.h>
#include <unistd.h>

#include <android-base/file.h>
#include <android-base/logging.h>
#include <android-base/stringprintf.h>
#include <android-base/strings.h>

#include "apexd_utils.h"
#include "string_log.h"

using android::base::Error;
using android::base::Result;
using android::base::StartsWith;
using android::base::StringPrintf;
using android::base::unique_fd;

#ifndef LOOP_CONFIGURE
// These can be removed whenever we pull in the Linux v5.8 UAPI headers
struct loop_config {
  __u32 fd;
  __u32 block_size;
  struct loop_info64 info;
  __u64 __reserved[8];
};
#define LOOP_CONFIGURE 0x4C0A
#endif

namespace android {
namespace apex {
namespace loop {

static constexpr const char* kApexLoopIdPrefix = "apex:";

// 128 kB read-ahead, which we currently use for /system as well
static constexpr const char* kReadAheadKb = "128";

// TODO(b/122059364): Even though the kernel has created the loop
// device, we still depend on ueventd to run to actually create the
// device node in userspace. To solve this properly we should listen on
// the netlink socket for uevents, or use inotify. For now, this will
// have to do.
static constexpr size_t kLoopDeviceRetryAttempts = 3u;

void LoopbackDeviceUniqueFd::MaybeCloseBad() {
  if (device_fd.get() != -1) {
    // Disassociate any files.
    if (ioctl(device_fd.get(), LOOP_CLR_FD) == -1) {
      PLOG(ERROR) << "Unable to clear fd for loopback device";
    }
  }
}

Result<void> configureReadAhead(const std::string& device_path) {
  auto pos = device_path.find("/dev/block/");
  if (pos != 0) {
    return Error() << "Device path does not start with /dev/block.";
  }
  pos = device_path.find_last_of('/');
  std::string device_name = device_path.substr(pos + 1, std::string::npos);

  std::string sysfs_device =
      StringPrintf("/sys/block/%s/queue/read_ahead_kb", device_name.c_str());
  unique_fd sysfs_fd(open(sysfs_device.c_str(), O_RDWR | O_CLOEXEC));
  if (sysfs_fd.get() == -1) {
    return ErrnoError() << "Failed to open " << sysfs_device;
  }

  int ret = TEMP_FAILURE_RETRY(
      write(sysfs_fd.get(), kReadAheadKb, strlen(kReadAheadKb) + 1));
  if (ret < 0) {
    return ErrnoError() << "Failed to write to " << sysfs_device;
  }

  return {};
}

Result<void> preAllocateLoopDevices(size_t num) {
  Result<void> loopReady = WaitForFile("/dev/loop-control", 20s);
  if (!loopReady.ok()) {
    return loopReady;
  }
  unique_fd ctl_fd(
      TEMP_FAILURE_RETRY(open("/dev/loop-control", O_RDWR | O_CLOEXEC)));
  if (ctl_fd.get() == -1) {
    return ErrnoError() << "Failed to open loop-control";
  }

  // Assumption: loop device ID [0..num) is valid.
  // This is because pre-allocation happens during bootstrap.
  // Anyway Kernel pre-allocated loop devices
  // as many as CONFIG_BLK_DEV_LOOP_MIN_COUNT,
  // Within the amount of kernel-pre-allocation,
  // LOOP_CTL_ADD will fail with EEXIST
  for (size_t id = 0ul; id < num; ++id) {
    int ret = ioctl(ctl_fd.get(), LOOP_CTL_ADD, id);
    if (ret < 0 && errno != EEXIST) {
      return ErrnoError() << "Failed LOOP_CTL_ADD";
    }
  }

  // Don't wait until the dev nodes are actually created, which
  // will delay the boot. By simply returing here, the creation of the dev
  // nodes will be done in parallel with other boot processes, and we
  // just optimistally hope that they are all created when we actually
  // access them for activating APEXes. If the dev nodes are not ready
  // even then, we wait 50ms and warning message will be printed (see below
  // createLoopDevice()).
  LOG(INFO) << "Pre-allocated " << num << " loopback devices";
  return {};
}

Result<void> configureLoopDevice(const int device_fd, const std::string& target,
                                 const int32_t imageOffset,
                                 const size_t imageSize) {
  static bool useLoopConfigure;
  static std::once_flag onceFlag;
  std::call_once(onceFlag, [&]() {
    // LOOP_CONFIGURE is a new ioctl in Linux 5.8 (and backported in Android
    // common) that allows atomically configuring a loop device. It is a lot
    // faster than the traditional LOOP_SET_FD/LOOP_SET_STATUS64 combo, but
    // it may not be available on updating devices, so try once before
    // deciding.
    struct loop_config config;
    memset(&config, 0, sizeof(config));
    config.fd = -1;
    if (ioctl(device_fd, LOOP_CONFIGURE, &config) == -1 && errno == EBADF) {
      // If the IOCTL exists, it will fail with EBADF for the -1 fd
      useLoopConfigure = true;
    }
  });

  /*
   * Using O_DIRECT will tell the kernel that we want to use Direct I/O
   * on the underlying file, which we want to do to avoid double caching.
   * Note that Direct I/O won't be enabled immediately, because the block
   * size of the underlying block device may not match the default loop
   * device block size (512); when we call LOOP_SET_BLOCK_SIZE below, the
   * kernel driver will automatically enable Direct I/O when it sees that
   * condition is now met.
   */
  unique_fd target_fd(open(target.c_str(), O_RDONLY | O_CLOEXEC | O_DIRECT));
  if (target_fd.get() == -1) {
    return ErrnoError() << "Failed to open " << target;
  }

  struct loop_info64 li;
  memset(&li, 0, sizeof(li));
  strlcpy((char*)li.lo_crypt_name, kApexLoopIdPrefix, LO_NAME_SIZE);
  li.lo_offset = imageOffset;
  li.lo_sizelimit = imageSize;

  if (useLoopConfigure) {
    struct loop_config config;
    memset(&config, 0, sizeof(config));
    li.lo_flags |= LO_FLAGS_DIRECT_IO;
    config.fd = target_fd.get();
    config.info = li;
    config.block_size = 4096;

    if (ioctl(device_fd, LOOP_CONFIGURE, &config) == -1) {
      return ErrnoError() << "Failed to LOOP_CONFIGURE";
    }

    return {};
  } else {
    if (ioctl(device_fd, LOOP_SET_FD, target_fd.get()) == -1) {
      return ErrnoError() << "Failed to LOOP_SET_FD";
    }

    if (ioctl(device_fd, LOOP_SET_STATUS64, &li) == -1) {
      return ErrnoError() << "Failed to LOOP_SET_STATUS64";
    }

    if (ioctl(device_fd, BLKFLSBUF, 0) == -1) {
      // This works around a kernel bug where the following happens.
      // 1) The device runs with a value of loop.max_part > 0
      // 2) As part of LOOP_SET_FD above, we do a partition scan, which loads
      //    the first 2 pages of the underlying file into the buffer cache
      // 3) When we then change the offset with LOOP_SET_STATUS64, those pages
      //    are not invalidated from the cache.
      // 4) When we try to mount an ext4 filesystem on the loop device, the ext4
      //    code will try to find a superblock by reading 4k at offset 0; but,
      //    because we still have the old pages at offset 0 lying in the cache,
      //    those pages will be returned directly. However, those pages contain
      //    the data at offset 0 in the underlying file, not at the offset that
      //    we configured
      // 5) the ext4 driver fails to find a superblock in the (wrong) data, and
      //    fails to mount the filesystem.
      //
      // To work around this, explicitly flush the block device, which will
      // flush the buffer cache and make sure we actually read the data at the
      // correct offset.
      return ErrnoError() << "Failed to flush buffers on the loop device";
    }

    // Direct-IO requires the loop device to have the same block size as the
    // underlying filesystem.
    if (ioctl(device_fd, LOOP_SET_BLOCK_SIZE, 4096) == -1) {
      PLOG(WARNING) << "Failed to LOOP_SET_BLOCK_SIZE";
    }
  }
  return {};
}

Result<LoopbackDeviceUniqueFd> createLoopDevice(const std::string& target,
                                                const int32_t imageOffset,
                                                const size_t imageSize) {
  unique_fd ctl_fd(open("/dev/loop-control", O_RDWR | O_CLOEXEC));
  if (ctl_fd.get() == -1) {
    return ErrnoError() << "Failed to open loop-control";
  }

  int num = ioctl(ctl_fd.get(), LOOP_CTL_GET_FREE);
  if (num == -1) {
    return ErrnoError() << "Failed LOOP_CTL_GET_FREE";
  }

  std::string device = StringPrintf("/dev/block/loop%d", num);

<<<<<<< HEAD
  /*
   * Using O_DIRECT will tell the kernel that we want to use Direct I/O
   * on the underlying file, which we want to do to avoid double caching.
   * Note that Direct I/O won't be enabled immediately, because the block
   * size of the underlying block device may not match the default loop
   * device block size (512); when we call LOOP_SET_BLOCK_SIZE below, the
   * kernel driver will automatically enable Direct I/O when it sees that
   * condition is now met.
   */
  unique_fd target_fd(open(target.c_str(), O_RDONLY | O_CLOEXEC | O_DIRECT));
  if (target_fd.get() == -1) {
    struct statfs stbuf;
    int saved_errno = errno;
    // let's give another try with buffered I/O for EROFS
    if (statfs(target.c_str(), &stbuf) != 0 ||
        stbuf.f_type != EROFS_SUPER_MAGIC_V1) {
        return Error(saved_errno) << "Failed to open " << target;
    }
    LOG(WARNING) << "Fallback to buffered I/O for " << target;
    target_fd.reset(open(target.c_str(), O_RDONLY | O_CLOEXEC));
    if (target_fd.get() == -1) {
      return ErrnoError() << "Failed to open " << target;
    }
  }
=======
>>>>>>> 22613b79
  LoopbackDeviceUniqueFd device_fd;
  {
    // See comment on kLoopDeviceRetryAttempts.
    unique_fd sysfs_fd;
    for (size_t i = 0; i != kLoopDeviceRetryAttempts; ++i) {
      sysfs_fd.reset(open(device.c_str(), O_RDWR | O_CLOEXEC));
      if (sysfs_fd.get() != -1) {
        break;
      }
      PLOG(WARNING) << "Loopback device " << device
                    << " not ready. Waiting 50ms...";
      usleep(50000);
    }
    if (sysfs_fd.get() == -1) {
      return ErrnoError() << "Failed to open " << device;
    }
    device_fd = LoopbackDeviceUniqueFd(std::move(sysfs_fd), device);
    CHECK_NE(device_fd.get(), -1);
  }

  Result<void> configureStatus =
      configureLoopDevice(device_fd.get(), target, imageOffset, imageSize);
  if (!configureStatus.ok()) {
    return configureStatus.error();
  }

  Result<void> readAheadStatus = configureReadAhead(device);
  if (!readAheadStatus.ok()) {
    return readAheadStatus.error();
  }
  return device_fd;
}

void DestroyLoopDevice(const std::string& path, const DestroyLoopFn& extra) {
  unique_fd fd(open(path.c_str(), O_RDWR | O_CLOEXEC));
  if (fd.get() == -1) {
    if (errno != ENOENT) {
      PLOG(WARNING) << "Failed to open " << path;
    }
    return;
  }

  struct loop_info64 li;
  if (ioctl(fd.get(), LOOP_GET_STATUS64, &li) < 0) {
    if (errno != ENXIO) {
      PLOG(WARNING) << "Failed to LOOP_GET_STATUS64 " << path;
    }
    return;
  }

  auto id = std::string((char*)li.lo_crypt_name);
  if (StartsWith(id, kApexLoopIdPrefix)) {
    extra(path, id);

    if (ioctl(fd.get(), LOOP_CLR_FD, 0) < 0) {
      PLOG(WARNING) << "Failed to LOOP_CLR_FD " << path;
    }
  }
}

}  // namespace loop
}  // namespace apex
}  // namespace android<|MERGE_RESOLUTION|>--- conflicted
+++ resolved
@@ -170,7 +170,18 @@
    */
   unique_fd target_fd(open(target.c_str(), O_RDONLY | O_CLOEXEC | O_DIRECT));
   if (target_fd.get() == -1) {
-    return ErrnoError() << "Failed to open " << target;
+    struct statfs stbuf;
+    int saved_errno = errno;
+    // let's give another try with buffered I/O for EROFS
+    if (statfs(target.c_str(), &stbuf) != 0 ||
+        stbuf.f_type != EROFS_SUPER_MAGIC_V1) {
+        return Error(saved_errno) << "Failed to open " << target;
+    }
+    LOG(WARNING) << "Fallback to buffered I/O for " << target;
+    target_fd.reset(open(target.c_str(), O_RDONLY | O_CLOEXEC));
+    if (target_fd.get() == -1) {
+      return ErrnoError() << "Failed to open " << target;
+    }
   }
 
   struct loop_info64 li;
@@ -247,33 +258,6 @@
 
   std::string device = StringPrintf("/dev/block/loop%d", num);
 
-<<<<<<< HEAD
-  /*
-   * Using O_DIRECT will tell the kernel that we want to use Direct I/O
-   * on the underlying file, which we want to do to avoid double caching.
-   * Note that Direct I/O won't be enabled immediately, because the block
-   * size of the underlying block device may not match the default loop
-   * device block size (512); when we call LOOP_SET_BLOCK_SIZE below, the
-   * kernel driver will automatically enable Direct I/O when it sees that
-   * condition is now met.
-   */
-  unique_fd target_fd(open(target.c_str(), O_RDONLY | O_CLOEXEC | O_DIRECT));
-  if (target_fd.get() == -1) {
-    struct statfs stbuf;
-    int saved_errno = errno;
-    // let's give another try with buffered I/O for EROFS
-    if (statfs(target.c_str(), &stbuf) != 0 ||
-        stbuf.f_type != EROFS_SUPER_MAGIC_V1) {
-        return Error(saved_errno) << "Failed to open " << target;
-    }
-    LOG(WARNING) << "Fallback to buffered I/O for " << target;
-    target_fd.reset(open(target.c_str(), O_RDONLY | O_CLOEXEC));
-    if (target_fd.get() == -1) {
-      return ErrnoError() << "Failed to open " << target;
-    }
-  }
-=======
->>>>>>> 22613b79
   LoopbackDeviceUniqueFd device_fd;
   {
     // See comment on kLoopDeviceRetryAttempts.
